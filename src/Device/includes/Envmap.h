--- conflicted
+++ resolved
@@ -23,7 +23,6 @@
  * [2] [PBR Book 3rd Ed - Infinite Light Sampling] https://www.pbr-book.org/3ed-2018/Light_Transport_I_Surface_Reflection/Sampling_Light_Sources
  */ 
 
-<<<<<<< HEAD
 /**
  * This function expects 'direction' to be in the space indicated by 'is_direction_world_space'.
  * If 'is_direction_world_space' is false, then the direction is expected to be in envmap space
@@ -36,13 +35,6 @@
         rotated_direction = matrix_X_vec(world_settings.world_to_envmap_matrix, direction);
     else
         rotated_direction = direction;
-=======
-HIPRT_HOST_DEVICE HIPRT_INLINE ColorRGB32F eval_envmap_no_pdf(const WorldSettings& world_settings, const float3& direction)
-{
-    // Taking envmap rotation into account
-    float3 rotated_direction = matrix_X_vec(world_settings.envmap_rotation_matrix, direction);
-    float u, v;
->>>>>>> 20876bef
 
     float u = 0.5f + atan2(rotated_direction.z, rotated_direction.x) / (2.0f * M_PI);
     float v = 0.5f + asin(rotated_direction.y) / M_PI;
@@ -89,42 +81,6 @@
 
 HIPRT_HOST_DEVICE HIPRT_INLINE ColorRGB32F envmap_sample(const HIPRTRenderData& render_data, float3& sampled_direction, float& envmap_pdf, Xorshift32Generator& random_number_generator)
 {
-    //const WorldSettings& world_settings = render_data.world_settings;
-
-    //float u = random_number_generator();
-    //float v = random_number_generator();
-
-    //u = 0.25f;
-    //v = 0.5f;
-
-    //// Full -Z = (0.25f, 0.5f)
-    //// Full Z = (0.75f, 0.5f)
-    //// Full Y = (0.5f, 1.0f)
-    //// Full X = (1.0f, 0.5f)
-
-    //float phi = 2 * M_PI * random_number_generator();
-    //float theta = acos(1 - 2 * random_number_generator());
-    //theta = M_PI * v;
-
-    //float cos_theta = cos(theta);
-    //float sin_theta = sin(theta);
-
-    ////sampled_direction = make_float3(-sin_theta * cos(phi), -cos_theta, -sin_theta * sin(phi));
-    //sampled_direction = make_float3(sin_theta * cos(phi), sin_theta * sin(phi), cos_theta);
-    //envmap_pdf = world_settings.envmap_width * world_settings.envmap_height;
-    //envmap_pdf = (2.0f * M_PI * M_PI * sin_theta);
-    //envmap_pdf = 1.0f / (4.0f * M_PI);
-
-    //ColorRGB32F envmap_radiance = sample_environment_map_texture(world_settings, make_float2(u, 1.0f - v));
-
-    //return envmap_radiance;
-
-
-
-
-
-
-
     const WorldSettings& world_settings = render_data.world_settings;
 
     // Importance sampling a texel of the envmap
@@ -146,26 +102,18 @@
     // Convert to cartesian coordinates
     float cos_theta = cos(theta);
     float sin_theta = sin(theta);
-<<<<<<< HEAD
     // Using this formula here instead of the usual (sin_theta * cos(phi), sin_theta * sin(phi), cos_theta)
     // because we want our envmap to be Y-up
-=======
->>>>>>> 20876bef
     sampled_direction = make_float3(-sin_theta * cos(phi), -cos_theta, -sin_theta * sin(phi));
 
     // Taking envmap rotation into account
     sampled_direction = matrix_X_vec(world_settings.envmap_to_world_matrix, sampled_direction);
 
     ColorRGB32F env_map_radiance = sample_environment_map_texture(world_settings, make_float2(u, 1.0f - v));
-<<<<<<< HEAD
     // Computing envmap PDF
     envmap_pdf = env_map_radiance.luminance() / (env_map_total_sum * world_settings.envmap_intensity);
     envmap_pdf *= world_settings.envmap_width * world_settings.envmap_height;
-    // Covnerting the PDF from area measure on the envmap to solid angle measure
-=======
-    envmap_pdf = env_map_radiance.luminance() / (env_map_total_sum * world_settings.envmap_intensity);
-    envmap_pdf *= world_settings.envmap_width * world_settings.envmap_height;
->>>>>>> 20876bef
+    // Converting the PDF from area measure on the envmap to solid angle measure
     envmap_pdf /= (2.0f * M_PI * M_PI * sin_theta);
 
     return env_map_radiance;
@@ -177,36 +125,9 @@
  */
 HIPRT_HOST_DEVICE HIPRT_INLINE ColorRGB32F envmap_eval(const HIPRTRenderData& render_data, const float3& direction, float& pdf)
 {
-    /*const WorldSettings& world_settings = render_data.world_settings;
-
-    ColorRGB32F envmap_radiance = eval_envmap_no_pdf(world_settings, direction);
-
-    unsigned int cdf_size = world_settings.envmap_width * world_settings.envmap_height;
-    float envmap_total_sum = world_settings.envmap_cdf[cdf_size - 1];
-
-    float theta_bsdf_dir = acos(-direction.y);
-    float sin_theta = sin(theta_bsdf_dir);
-
-    // Probability of sampling that texel on the envmap
-    pdf = envmap_radiance.luminance() / (envmap_total_sum * render_data.world_settings.envmap_intensity);
-    pdf *= world_settings.envmap_width * world_settings.envmap_height;
-
-    // Converting from "texel on envmap measure" to solid angle
-    pdf /= (2.0f * M_PI * M_PI * sin_theta);
-
-    return envmap_radiance;*/
-
-
-
-
-
-    const WorldSettings& world_settings = render_data.world_settings;
-
-<<<<<<< HEAD
+    const WorldSettings& world_settings = render_data.world_settings;
+
     ColorRGB32F envmap_radiance = eval_envmap_no_pdf(world_settings, direction, true);
-=======
-    ColorRGB32F envmap_radiance = eval_envmap_no_pdf(world_settings, direction);
->>>>>>> 20876bef
 
     unsigned int cdf_size = world_settings.envmap_width * world_settings.envmap_height;
     float envmap_total_sum = world_settings.envmap_cdf[cdf_size - 1];
